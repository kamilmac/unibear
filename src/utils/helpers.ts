--- conflicted
+++ resolved
@@ -65,8 +65,7 @@
   }
   const xdg = Deno.env.get("XDG_CONFIG_HOME") ??
     join(Deno.env.get("HOME") || "", ".config");
-<<<<<<< HEAD
-  return join(xdgConfigHome, "unibear");
+  return join(xdg, "unibear");
 }
 
 export async function detectSystemTheme(): Promise<"light" | "dark"> {
@@ -115,7 +114,4 @@
   }
 
   return "dark";
-=======
-  return join(xdg, "unibear");
->>>>>>> 2ddc6112
 }